--- conflicted
+++ resolved
@@ -1,6 +1,6 @@
 # -*- coding: utf-8 -*-
+import hashlib
 import time
-import hashlib
 
 from flask import request
 
@@ -335,7 +335,6 @@
     assert not third_time == second_time
 
 
-<<<<<<< HEAD
 def test_generate_cache_key_from_request_body(app, cache):
     """Test a user supplied cache key maker.
     Create three requests to verify that the same request body
@@ -389,7 +388,8 @@
     # ... making sure that different request bodies
     # don't yield the same cache!
     assert not third_time == second_time
-=======
+
+
 def test_cache_with_query_string_and_source_check_enabled(app, cache):
     """Test the _make_cache_key_query_string() cache key maker with
     source_check set to True to include the view's function's source code as
@@ -508,5 +508,4 @@
 
     # Now make sure the time for the first and third responses are the same
     # i.e. cached is used since cache will not check for source changes!
-    assert third_time == first_time
->>>>>>> 67d0e65e
+    assert third_time == first_time