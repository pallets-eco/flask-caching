"""
    tests.cache
    ~~~~~~~~~~~

    Tests the cache system

    :copyright: (c) 2014 by Armin Ronacher.
    :license: BSD, see LICENSE for more details.
"""
import time

import pytest

from flask_caching import backends

try:
    import redis
except ImportError:
    redis = None

try:
    import pylibmc as memcache
except ImportError:
    try:
        from google.appengine.api import memcache
    except ImportError:
        try:
            import memcache
        except ImportError:
            memcache = None


class CacheTestsBase:
    _can_use_fast_sleep = True
    _guaranteed_deletes = True

    @pytest.fixture
    def make_cache(self):
        """Return a cache class or factory."""
        raise NotImplementedError()

    @pytest.fixture
    def c(self, make_cache):
        """Return a cache instance."""
        return make_cache()


class GenericCacheTests(CacheTestsBase):
    def test_generic_get_dict(self, c):
        assert c.set("a", "a")
        assert c.set("b", "b")
        d = c.get_dict("a", "b")
        assert "a" in d
        assert "a" == d["a"]
        assert "b" in d
        assert "b" == d["b"]

    def test_generic_set_get(self, c):
        for i in range(3):
            assert c.set(str(i), i * i)

        for i in range(3):
            result = c.get(str(i))
            assert result == i * i, result

    def test_generic_get_set(self, c):
        assert c.set("foo", ["bar"])
        assert c.get("foo") == ["bar"]

    def test_generic_get_many(self, c):
        assert c.set("foo", ["bar"])
        assert c.set("spam", "eggs")
        assert c.get_many("foo", "spam") == [["bar"], "eggs"]

    def test_generic_set_many(self, c):
        assert c.set_many({"foo": "bar", "spam": ["eggs"]})
        assert c.get("foo") == "bar"
        assert c.get("spam") == ["eggs"]

    def test_generic_add(self, c):
        # sanity check that add() works like set()
        assert c.add("foo", "bar")
        assert c.get("foo") == "bar"
        assert not c.add("foo", "qux")
        assert c.get("foo") == "bar"

    def test_generic_delete(self, c):
        assert c.add("foo", "bar")
        assert c.get("foo") == "bar"
        assert c.delete("foo")
        assert c.get("foo") is None

    def test_generic_delete_many(self, c):
        assert c.add("foo", "bar")
        assert c.add("spam", "eggs")
        assert c.delete_many("foo", "spam")
        assert c.get("foo") is None
        assert c.get("spam") is None

    def test_generic_inc_dec(self, c):
        assert c.set("foo", 1)
        assert c.inc("foo") == c.get("foo") == 2
        assert c.dec("foo") == c.get("foo") == 1
        assert c.delete("foo")

    def test_generic_true_false(self, c):
        assert c.set("foo", True)
        assert c.get("foo") in (True, 1)
        assert c.set("bar", False)
        assert c.get("bar") in (False, 0)

    def test_generic_timeout(self, c):
        c.set("foo", "bar", 0)
        assert c.get("foo") == "bar"
        c.set("baz", "qux", 1)
        assert c.get("baz") == "qux"
        time.sleep(3)
        # timeout of zero means no timeout
        assert c.get("foo") == "bar"
        if self._guaranteed_deletes:
            assert c.get("baz") is None

    def test_generic_has(self, c):
        assert c.has("foo") in (False, 0)
        assert c.has("spam") in (False, 0)
        assert c.set("foo", "bar")
        assert c.has("foo") in (True, 1)
        assert c.has("spam") in (False, 0)
        c.delete("foo")
        assert c.has("foo") in (False, 0)
        assert c.has("spam") in (False, 0)

    def test_generic_get_bytes(self, c):
        assert c.set("foo", b"bar")
        assert c.get("foo") == b"bar"


class TestSimpleCache(GenericCacheTests):
    @pytest.fixture
    def make_cache(self, serialization_args):
        return lambda: backends.SimpleCache(**serialization_args)

    def test_purge(self):
        c = backends.SimpleCache(threshold=2)
        c.set("a", "a")
        c.set("b", "b")
        c.set("c", "c")
        c.set("d", "d")
        # Cache purges old items *before* it sets new ones.
        assert len(c._cache) == 3


class TestFileSystemCache(GenericCacheTests):
    @pytest.fixture
<<<<<<< HEAD
    def make_cache(self, tmpdir, serialization_args):
        return lambda **kw: backends.FileSystemCache(
            cache_dir=str(tmpdir), **{**kw, **serialization_args}
        )
=======
    def make_cache(self, tmpdir):
        return lambda **kw: backends.FileSystemCache(cache_dir=str(tmpdir), **kw)
>>>>>>> 8bf67922

    def test_filesystemcache_hashes(self, make_cache, hash_method):
        cache = make_cache(hash_method=hash_method)
        self.test_count_file_accuracy(cache)

    def test_filesystemcache_prune(self, make_cache):
        THRESHOLD = 13
        c = make_cache(threshold=THRESHOLD)

        for i in range(2 * THRESHOLD):
            assert c.set(str(i), i)

        nof_cache_files = c.get(c._fs_count_file)
        assert nof_cache_files <= THRESHOLD

    def test_filesystemcache_clear(self, c):
        assert c.set("foo", "bar")
        nof_cache_files = c.get(c._fs_count_file)
        assert nof_cache_files == 1
        assert c.clear()
        nof_cache_files = c.get(c._fs_count_file)
        assert nof_cache_files == 0
        cache_files = c._list_dir()
        assert len(cache_files) == 0

    def test_no_threshold(self, make_cache):
        THRESHOLD = 0
        c = make_cache(threshold=THRESHOLD)

        for i in range(10):
            assert c.set(str(i), i)

        cache_files = c._list_dir()
        assert len(cache_files) == 10

        # File count is not maintained with threshold = 0
        nof_cache_files = c.get(c._fs_count_file)
        assert nof_cache_files is None

    def test_filecount_caching_none(self, make_cache):
        c = make_cache()
        for _ in range(3):
            assert c.set("a", None)
            assert c.get(c._fs_count_file) == 1

    def test_filecount_after_deletion_in_has(self, make_cache):
        c = make_cache()
        assert c.set("foo", "bar", timeout=0.01)
        assert c.get(c._fs_count_file) == 1
        time.sleep(0.1)
        assert c.has("foo") in (False, 0)
        assert c.get(c._fs_count_file) == 0

    def test_filecount_after_deletion_in_get(self, make_cache):
        c = make_cache()
        assert c.set("foo", "bar", timeout=0.01)
        assert c.get(c._fs_count_file) == 1
        time.sleep(0.1)
        assert c.get("foo") is None
        assert c.get(c._fs_count_file) == 0

    def test_count_file_accuracy(self, c):
        assert c.set("foo", "bar")
        assert c.set("moo", "car")
        c.add("moo", "tar")
        assert c.get(c._fs_count_file) == 2
        assert c.add("too", "far")
        assert c.get(c._fs_count_file) == 3
        assert c.delete("moo")
        assert c.get(c._fs_count_file) == 2
        assert c.clear()
        assert c.get(c._fs_count_file) == 0


# don't use pytest.mark.skipif on subclasses
# https://bitbucket.org/hpk42/pytest/issue/568
# skip happens in requirements fixture instead
class TestRedisCache(GenericCacheTests):
    _can_use_fast_sleep = False

    def gen_key_prefix(self):
        return "werkzeug-test-case:"

    @pytest.fixture(scope="class", autouse=True)
    def requirements(self, redis_server):
        pass

    @pytest.fixture(params=(None, False, True, gen_key_prefix))
    def make_cache(self, request, serialization_args):
        key_prefix = "werkzeug-test-case:"
        if request.param is None:
            host = "localhost"
        elif request.param:
            host = redis.StrictRedis()
        elif callable(request.param):
            key_prefix = gen_key_prefix  # noqa (flake8 error: undefined)
            host = redis.Redis()
        else:
            host = redis.Redis()

        c = backends.RedisCache(host=host, key_prefix=key_prefix, **serialization_args)
        yield lambda: c
        c.clear()

    def test_compat(self, c):
        assert c._write_client.set(c._get_prefix() + "foo", "Awesome")
        assert c.get("foo") == b"Awesome"
        assert c._write_client.set(c._get_prefix() + "foo", "42")
        assert c.get("foo") == 42

    def test_empty_host(self):
        with pytest.raises(ValueError) as exc_info:
            backends.RedisCache(host=None)
        assert str(exc_info.value) == "RedisCache host parameter may not be None"


class TestMemcachedCache(GenericCacheTests):
    _can_use_fast_sleep = False
    _guaranteed_deletes = False

    @pytest.fixture(scope="class", autouse=True)
    def requirements(self, memcache_server):
        pass

    @pytest.fixture
    def make_cache(self, serialization_args):
        c = backends.MemcachedCache(key_prefix="werkzeug-test-case:", **serialization_args)
        yield lambda: c
        c.clear()

    def test_compat(self, c):
        assert c._client.set(c.key_prefix + "foo", "bar")
        assert c.get("foo") == "bar"

    def test_huge_timeouts(self, c):
        # Timeouts greater than epoch are interpreted as POSIX timestamps
        # (i.e. not relative to now, but relative to epoch)
        epoch = 2592000
        c.set("foo", "bar", epoch + 100)
        assert c.get("foo") == "bar"

    def test_timeouts(self, c):
        c.set("foo", "bar", 1)
        assert c.get("foo") == "bar"
        time.sleep(1)
        assert c.has("foo") is False


<<<<<<< HEAD
class TestUWSGICache(GenericCacheTests):
    _can_use_fast_sleep = False
    _guaranteed_deletes = False

    @pytest.fixture(scope="class", autouse=True)
    def requirements(self):
        try:
            import uwsgi  # NOQA
        except ImportError:
            pytest.skip(
                'Python "uwsgi" package is only avaialable when running '
                "inside uWSGI."
            )

    @pytest.fixture
    def make_cache(self, serialization_args):
        c = backends.UWSGICache(cache="werkzeugtest", **serialization_args)
        yield lambda: c
        c.clear()


=======
>>>>>>> 8bf67922
class TestNullCache(CacheTestsBase):
    @pytest.fixture(scope="class", autouse=True)
    def make_cache(self):
        return backends.NullCache

    def test_has(self, c):
        assert not c.has("foo")<|MERGE_RESOLUTION|>--- conflicted
+++ resolved
@@ -152,15 +152,10 @@
 
 class TestFileSystemCache(GenericCacheTests):
     @pytest.fixture
-<<<<<<< HEAD
     def make_cache(self, tmpdir, serialization_args):
         return lambda **kw: backends.FileSystemCache(
             cache_dir=str(tmpdir), **{**kw, **serialization_args}
         )
-=======
-    def make_cache(self, tmpdir):
-        return lambda **kw: backends.FileSystemCache(cache_dir=str(tmpdir), **kw)
->>>>>>> 8bf67922
 
     def test_filesystemcache_hashes(self, make_cache, hash_method):
         cache = make_cache(hash_method=hash_method)
@@ -309,30 +304,6 @@
         assert c.has("foo") is False
 
 
-<<<<<<< HEAD
-class TestUWSGICache(GenericCacheTests):
-    _can_use_fast_sleep = False
-    _guaranteed_deletes = False
-
-    @pytest.fixture(scope="class", autouse=True)
-    def requirements(self):
-        try:
-            import uwsgi  # NOQA
-        except ImportError:
-            pytest.skip(
-                'Python "uwsgi" package is only avaialable when running '
-                "inside uWSGI."
-            )
-
-    @pytest.fixture
-    def make_cache(self, serialization_args):
-        c = backends.UWSGICache(cache="werkzeugtest", **serialization_args)
-        yield lambda: c
-        c.clear()
-
-
-=======
->>>>>>> 8bf67922
 class TestNullCache(CacheTestsBase):
     @pytest.fixture(scope="class", autouse=True)
     def make_cache(self):
