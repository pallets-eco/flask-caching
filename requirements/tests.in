pytest
pytest-xprocess
pytest-asyncio
pylibmc
redis
Flask
<<<<<<< HEAD
asgiref
=======
cachelib
>>>>>>> 7944b575
<|MERGE_RESOLUTION|>--- conflicted
+++ resolved
@@ -4,8 +4,5 @@
 pylibmc
 redis
 Flask
-<<<<<<< HEAD
 asgiref
-=======
-cachelib
->>>>>>> 7944b575
+cachelib