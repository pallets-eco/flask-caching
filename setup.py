from setuptools import setup

# Metadata goes in setup.cfg. These are here for GitHub's dependency graph.
setup(
    name="Flask-Caching",
<<<<<<< HEAD
    install_requires=["cachelib", "Flask"],
=======
    install_requires=["cachelib >= 0.9.0", "Flask"],
>>>>>>> 7fcb14d2
)<|MERGE_RESOLUTION|>--- conflicted
+++ resolved
@@ -3,9 +3,5 @@
 # Metadata goes in setup.cfg. These are here for GitHub's dependency graph.
 setup(
     name="Flask-Caching",
-<<<<<<< HEAD
-    install_requires=["cachelib", "Flask"],
-=======
     install_requires=["cachelib >= 0.9.0", "Flask"],
->>>>>>> 7fcb14d2
 )