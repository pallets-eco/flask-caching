"""
    flask_caching.backends.base
    ~~~~~~~~~~~~~~~~~~~~~~~~~~~

    This module contains the BaseCache that other caching
    backends have to implement.

    :copyright: (c) 2018 by Peter Justin.
    :copyright: (c) 2010 by Thadeus Burgess.
    :license: BSD, see LICENSE for more details.
"""
<<<<<<< HEAD
from cachelib import BaseCache as CachelibBaseCache


class BaseCache(CachelibBaseCache):
=======
import warnings

from flask_caching.serialization import pickle, PickleError


def iteritems_wrapper(mappingorseq):
    """Wrapper for efficient iteration over mappings represented by dicts
    or sequences::

        >>> for k, v in iteritems_wrapper((i, i*i) for i in xrange(5)):
        ...    assert k*k == v

        >>> for k, v in iteritems_wrapper(dict((i, i*i) for i in xrange(5))):
        ...    assert k*k == v

    """
    if hasattr(mappingorseq, "items"):
        return mappingorseq.items()
    return mappingorseq


def extract_serializer_args(data):
    result = dict()
    serializer_prefix = "serializer_"
    for key in tuple(data.keys()):
        if key.startswith(serializer_prefix):
            result[key] = data.pop(key)
    return result


class BaseCache:
>>>>>>> ba5e8282
    """Baseclass for the cache systems.  All the cache systems implement this
    API or a superset of it.

    :param default_timeout: The default timeout (in seconds) that is used if
                            no timeout is specified on :meth:`set`. A timeout
                            of 0 indicates that the cache never expires.
    :param serializer_impl: Pickle-like serialization implementation. It should
                            support load(-s) and dump(-s) methods and binary
                            strings/files.
    :param serializer_error: Deserialization exception - for specified
                             implementation.
    """

<<<<<<< HEAD
    def __init__(self, default_timeout=300):
        CachelibBaseCache.__init__(self, default_timeout=default_timeout)
=======
    def __init__(
        self,
        default_timeout=300,
        serializer_impl=pickle,
        serializer_error=PickleError,
    ):
        self.default_timeout = default_timeout
>>>>>>> ba5e8282
        self.ignore_errors = False

        if serializer_impl is pickle:
            warnings.warn(
                "Pickle serializer is not secure and may "
                "lead to remote code execution. "
                "Consider using another serializer (eg. JSON)."
            )
        self._serializer = serializer_impl
        self._serialization_error = serializer_error

    @classmethod
    def factory(cls, app, config, args, kwargs):
        return cls()

    def delete_many(self, *keys):
        """Deletes multiple keys at once.

        :param keys: The function accepts multiple keys as positional
                        arguments.
        :returns: A list containing all sucessfuly deleted keys
        :rtype: boolean
        """
        deleted_keys = []
        for key in keys:
            if self.delete(key):
                deleted_keys.append(key)
            else:
                if not self.ignore_errors:
                    break
        return deleted_keys<|MERGE_RESOLUTION|>--- conflicted
+++ resolved
@@ -9,16 +9,10 @@
     :copyright: (c) 2010 by Thadeus Burgess.
     :license: BSD, see LICENSE for more details.
 """
-<<<<<<< HEAD
 from cachelib import BaseCache as CachelibBaseCache
 
-
-class BaseCache(CachelibBaseCache):
-=======
+from flask_caching.serialization import pickle, PickleError
 import warnings
-
-from flask_caching.serialization import pickle, PickleError
-
 
 def iteritems_wrapper(mappingorseq):
     """Wrapper for efficient iteration over mappings represented by dicts
@@ -45,8 +39,8 @@
     return result
 
 
-class BaseCache:
->>>>>>> ba5e8282
+
+class BaseCache(CachelibBaseCache):
     """Baseclass for the cache systems.  All the cache systems implement this
     API or a superset of it.
 
@@ -60,18 +54,18 @@
                              implementation.
     """
 
-<<<<<<< HEAD
-    def __init__(self, default_timeout=300):
-        CachelibBaseCache.__init__(self, default_timeout=default_timeout)
-=======
     def __init__(
         self,
         default_timeout=300,
         serializer_impl=pickle,
-        serializer_error=PickleError,
+        serializer_error=PickleError
     ):
+        CachelibBaseCache.__init__(
+            self,
+            default_timeout=default_timeout
+        )
+
         self.default_timeout = default_timeout
->>>>>>> ba5e8282
         self.ignore_errors = False
 
         if serializer_impl is pickle:
